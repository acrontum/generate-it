--- conflicted
+++ resolved
@@ -1,96 +1,4 @@
 # OpenAPI Nodegen
-<<<<<<< HEAD
-
-<!-- START doctoc generated TOC please keep comment here to allow auto update -->
-<!-- DON'T EDIT THIS SECTION, INSTEAD RE-RUN doctoc TO UPDATE -->
-**Table of Contents**  *generated with [DocToc](https://github.com/thlorenz/doctoc)*
-
-- [Introduction](#introduction)
-- [Roadmap](#roadmap)
-- [Installation](#installation)
-- [cli options](#cli-options)
-- [Additional tips and tricks](#additional-tips-and-tricks)
-    - [Avoiding overwriting previously written changes](#avoiding-overwriting-previously-written-changes)
-    - [Usage of security definitions combined with middlewares](#usage-of-security-definitions-combined-with-middlewares)
-
-<!-- END doctoc generated TOC please keep comment here to allow auto update -->
-
-## Introduction
-OpenAPI Nodegen generates a NodeJS REST API with ExpressJS based on the OpenAPI file that you provide it. Please [see the templates](https://github.com/acrontum/openapi-nodegen/tree/master/templates/es6) for the structure it will use.
-
-By default the domain layer is generated as stub methods awaiting your input, passing the `--mocked` option will generate `domain/__mocks_/<domain mock>` files and referenced in the domain methods, meaning you are capable of generating a mock server based on your OpenAPI file in seconds and then gradually replace the mocked output with real business logic.
-
-After initial generation, the domain layer is not touched should the respective file already exist.
-
-OpenAPI Nodegen uses the [Nunjucks Template](https://www.npmjs.com/package/nunjucks) engine (an engine which is a port of [jinja2](http://jinja.pocoo.org))
-
-It is heavily advised to use [boats](https://www.npmjs.com/package/boats) to standardise your OpenAPI file architecture and operation ids.
-
-## Roadmap
-- Ensure this package can be used for oa3 files, currently the block is on the generation of the celebrate validation layer, not a big issue to resolve but in oa3 everything is pretty much in a schema block in the request parameters which is a breaking change from oa2. 
-- Add docker ability to both es6 and ts templates.
-- Update the Typescript templates to use Nunjucks over moustache. They are currently 100% broken awaiting the port over.
-- Make the mock generators more intelligent, instead of "dumb" random text responses return "testable" content.
-- Convert the mock generators to the typescript tpl.
-- Optionally add in socket connections via vli args.
-- Optionally add in mongoose via cli args.
-
-
-## Installation
-Install as a local devDependency:
-```
-npm i --save-dev openapi-nodegen
-```
-
-Add a package json script (where your OpenAPI file lives at the same level as the `package.json`)
-```
-"scripts": {
-    "generate:nodegen": "openapi-nodegen ./openapi.yml -m",
-}
-```
-
-## cli options
-```
-  Usage: cli <swaggerFile> [options] 
-  Options:
-
-    -V, --version                           output the version number
-    -m, --mocked                            If passed, the domains will be configured to return dummy content.
-    -o, --output <outputDir>                directory where to put the generated files (defaults to current directory) (default: /home/carmichael/code/open-source-projects/openapi-nodegen)
-    -t, --template <template>               template to use (es6 or typescript) (default: es6)
-    -i, --ignored-modules <ignoredModules>  ignore the following type of modules (routes, controllers, domains, validators, transformers) in case they already exist (separated by commas)
-    -h, --help                              output usage informati
-```
-
-## Additional tips and tricks
-
-#### Avoiding overwriting previously written changes
-When trying to generate a server on top of a previously generated server, you need to take into account that all the files
-inside `src/http/nodegen` are going to be overwritten.
-If you are interested in creating a custom middleware, please make sure to place it outside `src/http/nodegen`, and use the `middlewaresImporter.js` (which is not going to be overwritten) to import it.
-
-#### Usage of security definitions combined with middlewares
-In addition to routes, controllers, transformers, and validators, the Nodegen also generates a few middlewares that you would most likely like to use in case you wanna protect some of yours routes with an `API key` / `JWT token`.
-To help the Nodegen understanding which security definitions are API keys and which are JWT tokens, you will need to give them one of the following names `apiKeyX` / `jwtTokenX` (the X can be replaced with any other character).
-An example of an API key security definition:
-
-```yaml
-securityDefinitions:
-  apiKey1:
-    type: apiKey
-    in: header
-    name: 'x-api-key'
-```
-
-And an example of a JWT token security definition:
-```yaml
-securityDefinitions:
-  jwtToken1:
-    type: apiKey
-    in: header
-    name: 'Authorization'
-```
-=======
 OpenAPI Nodegen is a tool which will generate a NodeJS Express Server based on the provided OpenAPI (YML) file.
 
 In addition to creating a server, you can also stub the domain layer with auto mock generators by using use the `--mocked` option.
@@ -105,5 +13,4 @@
 
 ___
 
-OpenAPI Nodegen is an opensourced project from [acrontum](https://www.acrontum.de/).
->>>>>>> d38a2cef
+OpenAPI Nodegen is an opensourced project from [acrontum](https://www.acrontum.de/).