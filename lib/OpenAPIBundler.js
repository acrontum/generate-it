--- conflicted
+++ resolved
@@ -46,11 +46,7 @@
       throw e
     }
     try {
-<<<<<<< HEAD
       injectedInterfaces = await this.injectInterfaces(mergedParameters, config)
-=======
-      injectedInterfaces = this.injectInterfaces(mergedParameters)
->>>>>>> 50b0202d
     } catch (e) {
       console.error('Cannot inject the interfaces:')
       throw e
@@ -103,7 +99,6 @@
    */
   injectInterfaces (apiObject) {
     apiObject.interfaces = []
-<<<<<<< HEAD
     // Object.keys(apiObject.definitions).forEach((definitionName) => {
     //   const definitionObject = apiObject.definitions[definitionName]
     //   apiObject.interfaces.push({
@@ -166,22 +161,6 @@
               xRequestDefinitions[paramType].params.length > 0) {
               xRequestDefinitions[paramType].interfaceText = await this.generateInterfaceText(
                 apiObject.paths[path][method]['x-request-definitions'][paramType].name,
-=======
-    Object.keys(apiObject.definitions).forEach((definitionName) => {
-      const definitionObject = apiObject.definitions[definitionName]
-      apiObject.interfaces.push({
-        name: definitionName,
-        content: this.generateInterfaceText(definitionObject)
-      })
-    })
-    Object.keys(apiObject.paths).forEach((path) => {
-      Object.keys(apiObject.paths[path]).forEach((method) => {
-        if (apiObject.paths[path][method]['x-request-definitions']) {
-          Object.keys(apiObject.paths[path][method]['x-request-definitions']).forEach((paramType) => {
-            if (apiObject.paths[path][method]['x-request-definitions'][paramType].interfaceText === '' &&
-              apiObject.paths[path][method]['x-request-definitions'][paramType].params.length > 0) {
-              apiObject.paths[path][method]['x-request-definitions'][paramType].interfaceText = this.generateInterfaceText(
->>>>>>> 50b0202d
                 _.get(
                   apiObject,
                   apiObject.paths[path][method]['x-request-definitions'][paramType].params[0]
@@ -200,7 +179,6 @@
     return apiObject
   }
 
-<<<<<<< HEAD
   async generateInterfaceText (mainInterfaceName, definitionObject, targetDir) {
     const baseInterfaceDir = path.join(GeneratedComparison.getCacheBaseDir(targetDir), 'interface')
     fs.ensureDirSync(baseInterfaceDir)
@@ -223,13 +201,6 @@
       '--lang',
       'ts'
     ])
-=======
-  generateInterfaceText (definitionObject) {
-    if (definitionObject.type === 'array') {
-      definitionObject.type = 'array-interface'
-    }
-    return generateSwaggerDefinitionToTypescriptInterface(definitionObject, null, false)
->>>>>>> 50b0202d
   }
 }
 
