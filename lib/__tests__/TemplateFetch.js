const TemplateFetch = require('../TemplateFetch')
const fs = require('fs-extra')
const repoUrl = 'https://github.com/acrontum/openapi-nodegen.git'
let camelCaseUrl = ''

describe('calculateLocalDirectoryFromUrl should return valid directory', () => {
  it('camelcase a url and map to directory', () => {
    const directory = TemplateFetch.calculateLocalDirectoryFromUrl(repoUrl)
    camelCaseUrl = process.cwd() + '/node_modules/openapi-nodegen/cache/httpsGithubComAcrontumOpenapiNodegenGit'
    expect(directory).toBe(camelCaseUrl)
  })
})

it('hasGit should not throw error', async () => {
  expect(await TemplateFetch.hasGit()).toBe(true)
<<<<<<< HEAD
})
=======
})

// describe('Fetch remote gitFetch url over https', () => {
//
//   beforeAll(() => {
//     return TemplateFetch.cleanAllCache()
//   })
//
//   it('Should fetch a simple opensource url', async (next) => {
//     console.log(camelCaseUrl)
//     try {
//       await TemplateFetch.gitFetch(repoUrl)
//       expect(fs.existsSync(camelCaseUrl)).toBe(true)
//     } catch (e) {
//       console.log(e)
//       next(e)
//     }
//   })
// })
>>>>>>> eab1240d
<|MERGE_RESOLUTION|>--- conflicted
+++ resolved
@@ -13,9 +13,6 @@
 
 it('hasGit should not throw error', async () => {
   expect(await TemplateFetch.hasGit()).toBe(true)
-<<<<<<< HEAD
-})
-=======
 })
 
 // describe('Fetch remote gitFetch url over https', () => {
@@ -34,5 +31,4 @@
 //       next(e)
 //     }
 //   })
-// })
->>>>>>> eab1240d
+// })